--- conflicted
+++ resolved
@@ -13,10 +13,7 @@
 from ecommerce.extensions.offer.decorators import check_condition_applicability
 from ecommerce.extensions.offer.mixins import ConditionWithoutRangeMixin, SingleItemConsumptionConditionMixin
 
-<<<<<<< HEAD
 
-=======
->>>>>>> a9375bc5
 BasketAttribute = get_model('basket', 'BasketAttribute')
 BasketAttributeType = get_model('basket', 'BasketAttributeType')
 Condition = get_model('offer', 'Condition')
@@ -38,11 +35,7 @@
         Determines if a user is eligible for an enterprise customer offer
         based on their association with the enterprise customer.
 
-<<<<<<< HEAD
-        It also verifies the catalog `enterprise_customer_catalog_uuid` on the
-=======
         It also verifies the catalog `catalog` on the
->>>>>>> a9375bc5
         offer with the catalog on the basket when provided.
 
         Args:
@@ -81,36 +74,11 @@
 
             course_run_ids.append(course.id)
 
-<<<<<<< HEAD
-        # For temporary basket try to get enterprise_customer_catalog_uuid from request
-        enterprise_customer_catalog_uuid = basket.strategy.request.GET.get(
-            'enterprise_customer_catalog_uuid'
-        ) if basket.strategy.request else None
-
-        if not enterprise_customer_catalog_uuid:
-            # For actual baskets get enterprise_customer_catalog_uuid from basket attribute
-            enterprise_catalog_attribute, __ = BasketAttributeType.objects.get_or_create(
-                name=ENTERPRISE_CATALOG_ATTRIBUTE_TYPE
-            )
-            enterprise_customer_catalog = BasketAttribute.objects.filter(
-                basket=basket,
-                attribute_type=enterprise_catalog_attribute,
-            ).first()
-            if enterprise_customer_catalog:
-                enterprise_customer_catalog_uuid = enterprise_customer_catalog.value_text
-
-        # Verify that the current conditional offer is related to the provided
-        # enterprise catalog
-        enterprise_customer_catalog_uuid = self._get_enterprise_catalog_uuid_from_basket(basket)
-        if enterprise_customer_catalog_uuid:
-            if str(offer.condition.enterprise_customer_catalog_uuid) != enterprise_customer_catalog_uuid:
-=======
         # Verify that the current conditional offer is related to the provided
         # enterprise catalog
         catalog = self._get_enterprise_catalog_uuid_from_basket(basket)
         if catalog:
             if str(offer.condition.enterprise_customer_catalog_uuid) != catalog:
->>>>>>> a9375bc5
                 return False
 
         if not catalog_contains_course_runs(basket.site, course_run_ids, self.enterprise_customer_uuid,
@@ -130,17 +98,6 @@
              basket (Basket): The provided basket can be either temporary (just
              for calculating discounts) or an actual one to buy a product.
         """
-<<<<<<< HEAD
-        # For temporary basket try to get `enterprise_customer_catalog_uuid`
-        # from request
-        enterprise_customer_catalog_uuid = basket.strategy.request.GET.get(
-            'enterprise_customer_catalog_uuid'
-        ) if basket.strategy.request else None
-
-        if not enterprise_customer_catalog_uuid:
-            # For actual baskets get `enterprise_customer_catalog_uuid` from
-            # basket attribute
-=======
         # For temporary basket try to get `catalog` from request
         catalog = basket.strategy.request.GET.get(
             'catalog'
@@ -148,7 +105,6 @@
 
         if not catalog:
             # For actual baskets get `catalog` from basket attribute
->>>>>>> a9375bc5
             enterprise_catalog_attribute, __ = BasketAttributeType.objects.get_or_create(
                 name=ENTERPRISE_CATALOG_ATTRIBUTE_TYPE
             )
@@ -157,12 +113,6 @@
                 attribute_type=enterprise_catalog_attribute,
             ).first()
             if enterprise_customer_catalog:
-<<<<<<< HEAD
-                enterprise_customer_catalog_uuid = enterprise_customer_catalog.value_text
-
-        return enterprise_customer_catalog_uuid
-=======
                 catalog = enterprise_customer_catalog.value_text
 
-        return catalog
->>>>>>> a9375bc5
+        return catalog