--- conflicted
+++ resolved
@@ -463,14 +463,8 @@
             coupon.attr.note = note
             coupon.save()
 
-<<<<<<< HEAD
-        notify_email = request_data.get('notify_email')
-        if notify_email:
-            coupon.attr.notify_email = notify_email
-=======
         if 'notify_email' in request_data:
             coupon.attr.notify_email = request_data.get('notify_email')
->>>>>>> a70dc488
             coupon.save()
 
     def update_offer_data(self, request_data, vouchers, site):
